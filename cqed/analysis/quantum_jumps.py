import numpy as np
from scipy.optimize import curve_fit
import matplotlib.pyplot as plt
<<<<<<< HEAD
import cqed.utils.datahandling as dh
import cqed.utils.fit_functions as fitf
=======
import matplotlib.mlab as mlab
from lmfit import minimize, Parameters
from scipy.signal import argrelextrema
from scipy.signal import savgol_filter
import scipy as sp
>>>>>>> 12dc23ad


class QntmJumpTrace:

    def __init__(self, data, data_complex=True):
        """
        Class to analyse quantum jumps traces and extract transition
        rates between the identified states

        @param data: either a complex 1d-array, or a tuple (real, imag)
        @param data_complex: bool, default=True
        """

        if data_complex:
            self.raw_data = data
        else:
            self.raw_data = data[0] + 1.j * data[1]

        self.n_sigma_filter = 1.
        self.raw_data_rot = np.empty_like(self.raw_data)
        self.theta = 0.
        self.raw_hist = []
        self.state_vec = np.empty_like(self.raw_data)
        self.dwell_l = []
        self.dwell_h = []
        self.hist_dwell_l = []
        self.hist_dwell_h = []
        self.rate_lh = None
        self.rate_hl = None

        self.fitresult_gauss = None

    @staticmethod
    def _create_hist(data, n_bins):
        """Calculate a histogram and return an x-axis that is of same length. The numbers of the x-axis represent
         the middle of the corresponding bins
         @param data: array to histogram
         @param n_bins: number of bins for the histogramming
         @return: tuple of: middle of bins, normalized occurrence"""

        n, bins = np.histogram(data, bins=n_bins, density=True)
        x_axis = bins[:-1] + (bins[1] - bins[0]) / 2.

        return x_axis, n

    @staticmethod
    def _fit_dbl_gaussian(data, n_bins=100, start_param_guess=None, **kwargs):
        """ Histogram an input data set, then fit a double gaussian distribution using scipy.curve_fit.
        @param data: raw data set to fit a double gaussian distribution to
        @param n_bins: number of bins to be used for the histogramming
        @param start_param_guess: starting parameters for the fitting algorithm, expects iterable of length 6 with
            [amplitude1, mean1, standard deviation1, amplitude2, mean2, standard deviation1]
        @return: array of the fit parameters
        """

        I_ax, n = QntmJumpTrace._create_hist(data, n_bins)

        if start_param_guess is None:
            start_param_guess = [n[20], I_ax[10], I_ax[10] - I_ax[0], n[-20], I_ax[-10], I_ax[10] - I_ax[0]]

        fit, conv = curve_fit(fitf.dbl_gaussian, I_ax, n, p0=start_param_guess, **kwargs)

        # ensure that the negative gaussian is the first set of data
        if fit[4] < fit[1]:
            fit = np.array([*fit[3:], *fit[:3]])

        return fit

    @staticmethod
    def _latching_filter(arr, means, sigm):
        """ Assign states of a telegram signal with noise. For the algorithm to register a jump the point has to
         exceed the threshold given by mean +- sigma. Otherwise the point will be assigned the same state as the
         previous one
         @param arr: time series of points
         @param means: tuple (mean of emissions of state 1, mean of emission of state 2)
         @param sigm: tuple (value below/above the mean where a jump is assigned for state 1, value for state 2)
         @return state, dwell_l, dwell_h: three arrays. state holds the assigned state (0 for the states with mean1,
          1 for the state with mean2), dwell_l array of dwell times in the state centered around mean1,
          dwell_h array of dwell times in the state centered around mean2.
          """

        state = np.ones_like(arr) * 0.5
        dwell_g = []
        dwell_e = []

        # first point is a simple thresholding
        thres = np.mean(means)
        if arr[0] < thres:
            state[0] = 0
        else:
            state[0] = 1

        count_g = 1
        count_e = 1
        for i in range(1, len(arr)):

            if state[i - 1] == 0:
                if arr[i] > means[1] - sigm[1]:
                    state[i] = 1
                    dwell_g.append(count_g)
                    count_g = 1
                else:
                    state[i] = 0
                    count_g += 1

            if state[i - 1] == 1:
                if arr[i] < means[0] + sigm[0]:
                    state[i] = 0
                    dwell_e.append(count_e)
                    count_e = 1
                else:
                    state[i] = 1
                    count_e += 1

        return state, np.array(dwell_g), np.array(dwell_e)

    def latching_pipeline(self, n_bins=100, dbl_gauss_p0=None, override_gaussfit=False, state_filter_prms=None,
                          n_sigma_filter=1.):
        """
        Perform the entire data analysis from raw IQ trace to transition rates between two states
        Usage: after initializing a class instance run this function to perform analysis comprising of:
        rotating the data for max variance in real part, histogram and fit a double gaussian dist. to the real part
        assign states and find dwell times using the latching_filter. Histogram the dwell times and fit an exponential
        distribution to find the transition rates.
        @param n_bins: number of bins used for the histogram of the real part of the rotated data
        @param dbl_gauss_p0: starting parameters for the double gaussian fit
        @param override_gaussfit: (bool) default False: use the fit parameters found using the internal dbl gauss fit
        route. True: use the means and sigmas provided through the state_filter_prms kwarg.
        @param state_filter_prms: (tuple) Parameters used for the state assignment algorithm is override_gaussfit=True.
        Expects input of the form ((mean1, mean2), (standard deviation1, standard deviation2))
        @param n_sigma_filter: (float) prefactor to adjust the thresholding for the state assignment algorithm.
        @return: class instance itself
        """

        self.n_sigma_filter = n_sigma_filter
        self.theta = dh.max_variance_angle(self.raw_data)
        self.raw_data_rot = dh.rotate_data(self.raw_data, self.theta)

        if dbl_gauss_p0 is not None:
            self.fitresult_gauss = self._fit_dbl_gaussian(self.raw_data_rot.real, start_param_guess=dbl_gauss_p0)
        else:
            try:
                self.fitresult_gauss = self._fit_dbl_gaussian(self.raw_data_rot.real)
            except RuntimeError:
                self.fitresult_gauss = self._fit_dbl_gaussian(self.raw_data_rot.real, maxfev=int(1e4))

        self.raw_hist = self._create_hist(self.raw_data_rot.real, n_bins)

        if not override_gaussfit:
            self.state_vec, self.dwell_l, self.dwell_h = self._latching_filter(self.raw_data_rot.real,
                                                                               self.fitresult_gauss[[1, 4]],
                                                                               n_sigma_filter *
                                                                               self.fitresult_gauss[[2, 5]])
        else:
            self.fitresult_gauss = np.array([1., state_filter_prms[0][0], state_filter_prms[1][0],
                                             1., state_filter_prms[0][1], state_filter_prms[1][1]])

            self.state_vec, self.dwell_l, self.dwell_h = self._latching_filter(self.raw_data_rot.real,
                                                                               self.fitresult_gauss[[1, 4]],
                                                                               n_sigma_filter *
                                                                               self.fitresult_gauss[[2, 5]])

        try:
            self.hist_dwell_l = self._create_hist(self.dwell_l, np.max(self.dwell_l))
            self.hist_dwell_h = self._create_hist(self.dwell_h, np.max(self.dwell_h))
        except ValueError:
            self.hist_dwell_l = None
            self.hist_dwell_h = None

        if self.hist_dwell_h is not None:
            try:
                # since the histogram has zeros as entries, filter those before passing to curve_fit
                log_yl = np.log(self.hist_dwell_l[1])
                inds = np.where(np.isfinite(log_yl))[0]
                x_l = self.hist_dwell_l[0][inds]
                y_l = log_yl[inds]

                self.rate_lh = curve_fit(fitf.lin_func, x_l, y_l, p0=[-0.01, 1.])

                # since the histogram has zeros as entries, filter those before passing to curve_fit
                log_yh = np.log(self.hist_dwell_h[1])
                inds = np.where(np.isfinite(log_yh))[0]
                x_h = self.hist_dwell_h[0][inds]
                y_h = log_yh[inds]

                self.rate_hl = curve_fit(fitf.lin_func, x_h, y_h, p0=[-0.01, 1.])

            except ValueError:
                self.rate_lh = None
                self.rate_hl = None
        else:
            self.rate_lh = None
            self.rate_hl = None

        return self

    def plot_analysis(self, figsize=(16, 9)):
        """
        Function to plot an overview of the latching_pipeline fit results.
        @param figsize: passed to matplotlib.pyplot.figure to adjust the figure size
        @return: matplotlib figure with multiple axes showing the analysis results.
        """

        plt.figure(1, figsize=figsize)
        plt.gcf()
        dim_ax_raw = [0.05, 0.7, 0.2, 0.25]
        dim_ax_rot = [0.05, 0.375, 0.2, 0.25]
        dim_ax_dwell_hist = [0.05, 0.05, 0.2, 0.25]
        dim_ax_trace = [0.3, 0.55, 0.59, 0.4]
        dim_ax_histy = [0.9, 0.55, 0.09, 0.4]
        dim_ax_state_assign = [0.3, 0.05, 0.69, 0.4]

        ax_raw = plt.axes(dim_ax_raw)
        ax_rot = plt.axes(dim_ax_rot)
        ax_dwell_hist = plt.axes(dim_ax_dwell_hist)
        ax_trace = plt.axes(dim_ax_trace)
        ax_histy = plt.axes(dim_ax_histy)
        ax_state_assign = plt.axes(dim_ax_state_assign)

        ax_raw.hist2d(self.raw_data.real, self.raw_data.imag, bins=50)
        ax_raw.axis('equal')
        ax_raw.set_title('raw data')
        ax_raw.set_xlabel('I (arb. un.)')
        ax_raw.set_ylabel('Q (arb. un.)')

        ax_rot.hist2d(self.raw_data_rot.real, self.raw_data_rot.imag, bins=50)
        ax_rot.axis('equal')
        ax_rot.set_title('rotated data')
        ax_rot.set_xlabel('I (arb. un.)')
        ax_rot.set_ylabel('Q (arb. un.)')

        if self.hist_dwell_h is None:
            pass
        else:
            ax_dwell_hist.plot(self.hist_dwell_l[0], self.hist_dwell_l[1], 'o', mfc='none', label='low state')
            ax_dwell_hist.plot(self.hist_dwell_h[0], self.hist_dwell_h[1], 'o', mfc='none', label='higher state')

            if self.rate_lh is not None:
                ax_dwell_hist.plot(self.hist_dwell_l[0], fitf.exp_func(self.hist_dwell_l[0], self.rate_lh[0][0],
                                                                        np.exp(self.rate_lh[0][1])), 'k')
                ax_dwell_hist.plot(self.hist_dwell_h[0], fitf.exp_func(self.hist_dwell_h[0], self.rate_hl[0][0],
                                                                        np.exp(self.rate_hl[0][1])), 'k')

            ax_dwell_hist.set_xlim(1, np.max([np.max(self.hist_dwell_l[0]), np.max(self.hist_dwell_h[0])]))

        ax_dwell_hist.set_yscale('log')
        ax_dwell_hist.set_title('histogram of dwell times')
        ax_dwell_hist.set_ylabel('norm. occurence')
        ax_dwell_hist.set_xlabel('dwell time')
        ax_dwell_hist.legend()

        ax_trace.fill_between(np.arange(0, 400, 1), self.fitresult_gauss[1] - self.n_sigma_filter * self.fitresult_gauss[2],
                              self.fitresult_gauss[1] + self.n_sigma_filter * self.fitresult_gauss[2], alpha=0.4, color='tab:orange')
        ax_trace.axhline(self.fitresult_gauss[1], ls='dashed', color='tab:orange')
        ax_trace.fill_between(np.arange(0, 400, 1), self.fitresult_gauss[4] - self.n_sigma_filter * self.fitresult_gauss[5],
                              self.fitresult_gauss[4] + self.n_sigma_filter * self.fitresult_gauss[5], alpha=0.4, color='tab:green')
        ax_trace.axhline(self.fitresult_gauss[4], ls='dashed', color='tab:green')
        ax_trace.plot(np.arange(0, 400, 1), self.raw_data_rot.real[:400], 'k.-', label='real rotated data')
        ax_trace.set_xlim(-1, 401)
        ax_trace.set_ylim(self.fitresult_gauss[1] - 3 * self.fitresult_gauss[2],
                          self.fitresult_gauss[4] + 3 * self.fitresult_gauss[5])
        ax_trace.set_title('rotated data trace excerpt')
        ax_trace.set_xlabel('timestep')
        ax_trace.set_ylabel('I (arb. un.)')
        ax_histy.barh(self.raw_hist[0], self.raw_hist[1], (self.raw_hist[0][1] - self.raw_hist[0][0]) * 0.8,
                      label='rot. data')
        ax_histy.plot(fitf.dbl_gaussian(self.raw_hist[0], *self.fitresult_gauss), self.raw_hist[0], 'k', label='fit')
        ax_histy.tick_params(direction='in', labelleft=False)
        ax_histy.set_ylim(ax_trace.get_ylim())
        ax_histy.set_xlabel('norm. occurence')
        ax_histy.set_title('histogram rot. data')
        ax_histy.legend()

        ax_state_assign.plot(np.arange(0, 500, 1), self.raw_data_rot.real[:500], 'k.-', label='real rotated data')
        ax_state_assign.plot(np.arange(0, 500, 1), (self.state_vec[:500] * (np.abs(self.fitresult_gauss[1])
                                                                            + self.fitresult_gauss[4])
                                                    + self.fitresult_gauss[1]), color='red', label='state assignment')
        ax_state_assign.set_xlabel('timestep')
        ax_state_assign.set_ylabel('I (arb. un.)')
        ax_state_assign.legend()

def calculate_PSD(ys):
    '''
    returns the PSD of a timeseries and freuency axis
    '''
    ys_fft = np.abs(np.fft.fft(ys))**2
    
    fmax = 1.
    df = 1. / len(ys)
    pts_fft = len(ys) / 2
    fs1 = np.linspace(0, fmax / 2.-df, pts_fft)
    fs2 = np.linspace(fmax / 2., df, pts_fft)
    fs = np.append(fs1, -fs2)
    #print(len(fs), len(ys_fft))
    return fs, ys_fft


def calculate_PSDs(ys_array):
    '''
    returns the averaged PSD of an array of timeseries with freuency axis
    '''
    shp = ys_array.shape
    ys_fft = 0.*ys_array[0,:].real
    for ys in ys_array:
        
        fs, ys_fft_i = calculate_PSD(ys) 
        ys_fft += ys_fft_i/shp[0]
    return fs, ys_fft


def guess_x1_x2(xdat, ydat, plot=False):
    '''
    Calculates initial guess for x1 and x2 for a double Gaussian fit.
    After smoothing the data, it first finds a local minimum to split the data 
    in two halfs, with a peak in each half. It then finds the maximum at each 
    side if the local minimum to estimate x1 and x2, the centers of the two 
    Gaussian peaks. If there is no central local minimum, it finds the maximum 
    of the data and returns it as the guess for both peaks.
    '''

    M = np.max(ydat)
    m = len(ydat)
    m1 = 0
    while ydat[m1]<0.2*M:
        m1+=1
    m2 = m-1
    while ydat[m2]<0.2*M:
        m2-=1   
    
    n = 2*int(0.1*(m2-m1))+1
    y_smoothed = savgol_filter(ydat[m1:m2], n, 3)
    y_smoothed = savgol_filter(y_smoothed, n, 3)
    y_smoothed = savgol_filter(y_smoothed, n, 3)
    ii = np.array(argrelextrema(y_smoothed, np.less)) + m1
    ii = ii[0]
    if len(ii)==0:
        # If there is no central minimum
        ix1 = np.argmax(ydat)
        ix2 = ix1
    elif len(ii)==1:
        # If there is just one local minimum (ideal case)
        i = ii[0]
        ix1 = np.argmax(ydat[0:i])
        ix2 = i + np.argmax(ydat[i:m-1])
    else:
        # If it found more than one local minimum
        i = np.min(ii)
        ix1 = np.argmax(ydat[0:i])
        ix2 = i + np.argmax(ydat[i:m-1])
        
    if plot:
        plt.figure(figsize=(16,10))
        plt.plot(xdat, ydat, lw=1, c='k')
        plt.plot(xdat[m1:m2], y_smoothed, lw=5, c='r')
        plt.plot(xdat[ii], ydat[ii], 'o', c='k', ms=13)
        plt.vlines([xdat[ix1], xdat[ix2]], 0, np.max(ydat), color='k', lw=5)
        plt.xlim([-0.006, 0.006])
        plt.show()
    return xdat[ix1], xdat[ix2]


def guess_sigma_A(xdat, ydat, plot=False):
    '''
    Calculates some probably non ideal initial guess for 
    sigma and A for a double Gaussian fit.
    '''

    M = np.max(ydat)
    m = len(ydat)
    m1 = 0
    while ydat[m1]<0.2*M:
        m1+=1
    m2 = m-1
    while ydat[m2]<0.2*M:
        m2-=1   
    
    sigma_guess = 0.15*(xdat[m2]-xdat[m1])
    y_max = ydat[np.argmax(ydat)]
    A_guess = 0.5 * y_max * np.sqrt(2*np.pi*sigma_guess**2)
        
    if plot:
        plt.figure(figsize=(16,10))
        plt.plot(xdat, ydat, lw=1, c='k')
        params = Parameters()
        params.add('A1', value=A_guess)
        params.add('A2', value=A_guess)
        params.add('x1', value=0,)
        params.add('x2', value=0)
        params.add('sigma1', value=sigma_guess)
        params.add('sigma2', value=sigma_guess)
        plt.plot(xdat, double_Gaussian(xdat, params), 'k--')
        plt.xlim([-0.006, 0.006])
        plt.show()
    return sigma_guess, A_guess


def double_Gaussian(x, params):
    '''
    Double Gaussian function.
    '''
    A1 = params["A1"] 
    A2 = params["A2"] 
    x1 = params["x1"] 
    x2 = params["x2"] 
    sigma1 = params["sigma1"] 
    sigma2 = params["sigma2"] 

    gaussian_1 = A1 * np.exp(-(x-x1)**2/(2*sigma1**2)) / np.sqrt(2*np.pi*sigma1**2)
    gaussian_2 = A2 * np.exp(-(x-x2)**2/(2*sigma2**2)) / np.sqrt(2*np.pi*sigma2**2)
    return gaussian_1 + gaussian_2


def QPP_Lorentzian(f, params):
    '''
    Lorentzian function.
    '''
    Gamma = params["Gamma"] 
    a = params["a"] 
    b = params["b"] 
    
    return a * (4*Gamma / ((2*Gamma)**2+(2*np.pi*f)**2)) + b
 

def residual(params, x, y, function):
    y_model = function(x, params)
    return y_model - y


def qj_times_v1(data, n_integration=1, plot=True):
    
    if plot:
        plt.figure(figsize = (12, 4))
    
    # Integrating data
    navg = data.shape[0]
    divisors = int(data[0,:,].size//n_integration)
    integrated_data = np.zeros((navg, divisors), dtype=np.complex64)
    for ii in range(navg):
        integrated_data[ii,:] = np.mean(data[ii,0:divisors*n_integration].reshape(-1, n_integration), axis=1)
    integrated_data = integrated_data.reshape(-1)

    # Rotating integrated data
    rotated_integrated_data = QntmJumpTrace._rotate_data(integrated_data)
    
    # Plotting histogram
    n_points = rotated_integrated_data.shape[0]
    bins_n = int(n_points/180.)
    min_data = np.min(np.real(rotated_integrated_data))
    max_data = np.max(np.real(rotated_integrated_data))
    range_data = max_data - min_data
    x_max = max_data + 10*range_data
    x_min = min_data - 10*range_data
    bins_n = int(bins_n * (x_max-x_min)/(max_data-min_data))
    ns, bins = np.histogram(np.real(rotated_integrated_data), bins=bins_n, range=(x_min, x_max))
    xdat = np.zeros(ns.shape)
    ydat = ns
    for i in range(len(bins)-1):
        xdat[i] = 0.5*(bins[i+1]+bins[i])
    if plot:
        plt.subplot(121)
        plt.plot(xdat, ydat, 'bo')
        
        
    # Fitting two Gaussians
    ydat = ns
    xdat = np.zeros(ns.shape)
    for i in range(len(bins)-1):
        xdat[i]=0.5*(bins[i+1]+bins[i])
    x1_guess, x2_guess = guess_x1_x2(xdat, ydat, False) 
    sigma_guess, A_guess = guess_sigma_A(xdat, ydat, False) 
    params = Parameters()
    params.add('A1', value=A_guess, min=0.0, max=5*A_guess)
    params.add('A2', value=A_guess, min=0.0, max=5*A_guess)
    params.add('x1', value=x1_guess, min=min_data, max=max_data)
    params.add('x2', value=x2_guess, min=min_data, max=max_data)
    params.add('sigma1', value=sigma_guess, min=0.05*sigma_guess, max=20*sigma_guess)
    params.add('sigma2', value=sigma_guess, min=0.05*sigma_guess, max=20*sigma_guess)
    out = minimize(residual, params, args=(xdat, ydat, double_Gaussian))
    R = out.params["A2"].value / out.params["A1"].value
    fit_x1 = out.params["x1"].value
    fit_x2 = out.params["x2"].value
    if plot:
        plt.plot(xdat, double_Gaussian(xdat, out.params), 'r-', lw=2, label='fit')
        plt.vlines([fit_x1, fit_x2], ymin=0, ymax=np.max(ydat), colors='r')
        plt.plot(xdat, double_Gaussian(xdat, params), 'k:', label='guess')
        plt.xlim([min_data, max_data])   
        plt.xlabel("I (a.u.)")
        plt.ylabel("Counts")
 
    # Calculating and plotting PSD
    fs, PSDs = calculate_PSDs(data)
    
    # Plotting initial guess for the fit
    m = np.argmin(np.abs(fs-0.8e-1)) # This is hard coded, we should change this but I'm not sure by what
    xdat = np.real(fs[1:m])
    ydat = PSDs[1:m]
    if plot:
        plt.subplot(122)
        plt.plot(xdat, ydat, 'b-', label='data')
        
    # Fitting Lorentzian
    Gamma_guess = 1e-4  # This is still hard coded, in general it works but we should change it
    params = Parameters()
    params.add('Gamma', value=Gamma_guess)
    params.add('a', value=Gamma_guess*np.mean(ydat[0:9]))
    params.add('b', value=np.mean(ydat[-10:-1]))
    out = minimize(residual, params, args=(xdat, ydat, QPP_Lorentzian))
    Gamma = out.params["Gamma"].value


    if plot:
        plt.plot(xdat, QPP_Lorentzian(xdat, out.params), 'r-', label='fit')
        plt.yscale('log')
        plt.xlabel('Frequency (Hz)')
        plt.xscale('log')
        plt.legend()
        plt.show()
    
    Gamma1 = 2*Gamma/(1+R)
    Gamma2 = 2*R*Gamma/(1+R)

    if fit_x1 > fit_x2:
        return 1/Gamma2, 1/Gamma1

    else:
        return 1/Gamma1, 1/Gamma2<|MERGE_RESOLUTION|>--- conflicted
+++ resolved
@@ -1,16 +1,13 @@
 import numpy as np
 from scipy.optimize import curve_fit
 import matplotlib.pyplot as plt
-<<<<<<< HEAD
 import cqed.utils.datahandling as dh
 import cqed.utils.fit_functions as fitf
-=======
 import matplotlib.mlab as mlab
 from lmfit import minimize, Parameters
 from scipy.signal import argrelextrema
 from scipy.signal import savgol_filter
 import scipy as sp
->>>>>>> 12dc23ad
 
 
 class QntmJumpTrace:
@@ -297,7 +294,7 @@
     returns the PSD of a timeseries and freuency axis
     '''
     ys_fft = np.abs(np.fft.fft(ys))**2
-    
+
     fmax = 1.
     df = 1. / len(ys)
     pts_fft = len(ys) / 2
@@ -315,8 +312,8 @@
     shp = ys_array.shape
     ys_fft = 0.*ys_array[0,:].real
     for ys in ys_array:
-        
-        fs, ys_fft_i = calculate_PSD(ys) 
+
+        fs, ys_fft_i = calculate_PSD(ys)
         ys_fft += ys_fft_i/shp[0]
     return fs, ys_fft
 
@@ -324,10 +321,10 @@
 def guess_x1_x2(xdat, ydat, plot=False):
     '''
     Calculates initial guess for x1 and x2 for a double Gaussian fit.
-    After smoothing the data, it first finds a local minimum to split the data 
-    in two halfs, with a peak in each half. It then finds the maximum at each 
-    side if the local minimum to estimate x1 and x2, the centers of the two 
-    Gaussian peaks. If there is no central local minimum, it finds the maximum 
+    After smoothing the data, it first finds a local minimum to split the data
+    in two halfs, with a peak in each half. It then finds the maximum at each
+    side if the local minimum to estimate x1 and x2, the centers of the two
+    Gaussian peaks. If there is no central local minimum, it finds the maximum
     of the data and returns it as the guess for both peaks.
     '''
 
@@ -338,8 +335,8 @@
         m1+=1
     m2 = m-1
     while ydat[m2]<0.2*M:
-        m2-=1   
-    
+        m2-=1
+
     n = 2*int(0.1*(m2-m1))+1
     y_smoothed = savgol_filter(ydat[m1:m2], n, 3)
     y_smoothed = savgol_filter(y_smoothed, n, 3)
@@ -360,7 +357,7 @@
         i = np.min(ii)
         ix1 = np.argmax(ydat[0:i])
         ix2 = i + np.argmax(ydat[i:m-1])
-        
+
     if plot:
         plt.figure(figsize=(16,10))
         plt.plot(xdat, ydat, lw=1, c='k')
@@ -374,7 +371,7 @@
 
 def guess_sigma_A(xdat, ydat, plot=False):
     '''
-    Calculates some probably non ideal initial guess for 
+    Calculates some probably non ideal initial guess for
     sigma and A for a double Gaussian fit.
     '''
 
@@ -385,12 +382,12 @@
         m1+=1
     m2 = m-1
     while ydat[m2]<0.2*M:
-        m2-=1   
-    
+        m2-=1
+
     sigma_guess = 0.15*(xdat[m2]-xdat[m1])
     y_max = ydat[np.argmax(ydat)]
     A_guess = 0.5 * y_max * np.sqrt(2*np.pi*sigma_guess**2)
-        
+
     if plot:
         plt.figure(figsize=(16,10))
         plt.plot(xdat, ydat, lw=1, c='k')
@@ -411,12 +408,12 @@
     '''
     Double Gaussian function.
     '''
-    A1 = params["A1"] 
-    A2 = params["A2"] 
-    x1 = params["x1"] 
-    x2 = params["x2"] 
-    sigma1 = params["sigma1"] 
-    sigma2 = params["sigma2"] 
+    A1 = params["A1"]
+    A2 = params["A2"]
+    x1 = params["x1"]
+    x2 = params["x2"]
+    sigma1 = params["sigma1"]
+    sigma2 = params["sigma2"]
 
     gaussian_1 = A1 * np.exp(-(x-x1)**2/(2*sigma1**2)) / np.sqrt(2*np.pi*sigma1**2)
     gaussian_2 = A2 * np.exp(-(x-x2)**2/(2*sigma2**2)) / np.sqrt(2*np.pi*sigma2**2)
@@ -427,12 +424,12 @@
     '''
     Lorentzian function.
     '''
-    Gamma = params["Gamma"] 
-    a = params["a"] 
-    b = params["b"] 
-    
+    Gamma = params["Gamma"]
+    a = params["a"]
+    b = params["b"]
+
     return a * (4*Gamma / ((2*Gamma)**2+(2*np.pi*f)**2)) + b
- 
+
 
 def residual(params, x, y, function):
     y_model = function(x, params)
@@ -440,10 +437,10 @@
 
 
 def qj_times_v1(data, n_integration=1, plot=True):
-    
+
     if plot:
         plt.figure(figsize = (12, 4))
-    
+
     # Integrating data
     navg = data.shape[0]
     divisors = int(data[0,:,].size//n_integration)
@@ -454,7 +451,7 @@
 
     # Rotating integrated data
     rotated_integrated_data = QntmJumpTrace._rotate_data(integrated_data)
-    
+
     # Plotting histogram
     n_points = rotated_integrated_data.shape[0]
     bins_n = int(n_points/180.)
@@ -472,15 +469,15 @@
     if plot:
         plt.subplot(121)
         plt.plot(xdat, ydat, 'bo')
-        
-        
+
+
     # Fitting two Gaussians
     ydat = ns
     xdat = np.zeros(ns.shape)
     for i in range(len(bins)-1):
         xdat[i]=0.5*(bins[i+1]+bins[i])
-    x1_guess, x2_guess = guess_x1_x2(xdat, ydat, False) 
-    sigma_guess, A_guess = guess_sigma_A(xdat, ydat, False) 
+    x1_guess, x2_guess = guess_x1_x2(xdat, ydat, False)
+    sigma_guess, A_guess = guess_sigma_A(xdat, ydat, False)
     params = Parameters()
     params.add('A1', value=A_guess, min=0.0, max=5*A_guess)
     params.add('A2', value=A_guess, min=0.0, max=5*A_guess)
@@ -496,13 +493,13 @@
         plt.plot(xdat, double_Gaussian(xdat, out.params), 'r-', lw=2, label='fit')
         plt.vlines([fit_x1, fit_x2], ymin=0, ymax=np.max(ydat), colors='r')
         plt.plot(xdat, double_Gaussian(xdat, params), 'k:', label='guess')
-        plt.xlim([min_data, max_data])   
+        plt.xlim([min_data, max_data])
         plt.xlabel("I (a.u.)")
         plt.ylabel("Counts")
- 
+
     # Calculating and plotting PSD
     fs, PSDs = calculate_PSDs(data)
-    
+
     # Plotting initial guess for the fit
     m = np.argmin(np.abs(fs-0.8e-1)) # This is hard coded, we should change this but I'm not sure by what
     xdat = np.real(fs[1:m])
@@ -510,7 +507,7 @@
     if plot:
         plt.subplot(122)
         plt.plot(xdat, ydat, 'b-', label='data')
-        
+
     # Fitting Lorentzian
     Gamma_guess = 1e-4  # This is still hard coded, in general it works but we should change it
     params = Parameters()
@@ -528,7 +525,7 @@
         plt.xscale('log')
         plt.legend()
         plt.show()
-    
+
     Gamma1 = 2*Gamma/(1+R)
     Gamma2 = 2*R*Gamma/(1+R)
 
