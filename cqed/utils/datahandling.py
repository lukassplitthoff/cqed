--- conflicted
+++ resolved
@@ -3,11 +3,8 @@
 from xarray import merge
 import numpy as np
 import scipy.linalg
-<<<<<<< HEAD
 
 import warnings
-=======
->>>>>>> 30a42550
 
 
 def create_local_dbase_in(folder_name='general', db_name='experiments.db', data_dir='D:/Data'):
@@ -47,26 +44,9 @@
     """
 
     d = load_by_run_spec(captured_run_id=ind, **kwargs)
-<<<<<<< HEAD
     ds = d.to_xarray_dataset()
     return ds
 
-=======
-    _df = []
-    for obj in d.dependent_parameters:
-        _df += [d.get_data_as_pandas_dataframe()[obj.name].to_xarray()]
-
-    ds = merge([*_df])
-    ds.attrs['snapshot'] = d.snapshot
-    ds.attrs['exp_name'] = d.exp_name
-    ds.attrs['captured_run_id'] = d.captured_run_id
-    ds.attrs['sample_name'] = d.sample_name
-    ds.attrs['guid'] = d.guid
-    ds.attrs['run_timestamp_raw'] = d.run_timestamp_raw
-    ds.attrs['completed_timestamp_raw'] = d.completed_timestamp_raw
-
-    return ds
->>>>>>> 30a42550
 
 
 def max_variance_angle(data):
@@ -89,10 +69,7 @@
     theta = np.arctan(eigvec1[0] / eigvec1[1])
     return theta
 
-<<<<<<< HEAD
 
-=======
->>>>>>> 30a42550
 def rotate_data(data, theta):
     """
     Rotate the complex data by a given angle theta
